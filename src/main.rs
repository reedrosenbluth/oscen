use core::cmp::Ordering;
use core::time::Duration;
use crossbeam::crossbeam_channel::{unbounded, Receiver, Sender};
use derive_more::Constructor;
use math::round::floor;
use nannou::prelude::*;
use nannou_audio as audio;
use nannou_audio::Buffer;
use std::f64::consts::PI;

fn main() {
    nannou::app(model).update(update).run();
}

trait Wave {
    fn sample(&self) -> f32;
    fn update_phase(&mut self, sample_rate: f64);
    fn hz(&self) -> f64;
    fn set_hz(&mut self, hz: f64);
}

#[derive(Constructor)]
struct WaveParams {
    hz: f64,
    volume: f32,
    phase: f64,
}

impl WaveParams {
    fn update_phase(&mut self, sample_rate: f64) {
        self.phase += self.hz / sample_rate;
        self.phase %= sample_rate;
    }

    fn hz(&self) -> f64 {
        self.hz
    }

    fn set_hz(&mut self, hz: f64) {
        self.hz = hz;
    }
}

struct SineWave(WaveParams);

impl SineWave {
    fn new(hz: f64, volume: f32, phase: f64) -> Self {
        SineWave(WaveParams::new(hz, volume, phase))
    }
}

impl Wave for SineWave {
    fn sample(&self) -> f32 {
        self.0.volume * (2. * PI * self.0.phase).sin() as f32
    }

    fn update_phase(&mut self, sample_rate: f64) {
        self.0.update_phase(sample_rate)
    }

    fn hz(&self) -> f64 {
        self.0.hz()
    }

    fn set_hz(&mut self, hz: f64) {
        self.0.set_hz(hz);
    }
}

struct SquareWave(WaveParams);

impl SquareWave {
    fn new(hz: f64, volume: f32, phase: f64) -> Self {
        SquareWave(WaveParams::new(hz, volume, phase))
    }
}

impl Wave for SquareWave {
    fn sample(&self) -> f32 {
        let sine_wave = SineWave(WaveParams::new(self.0.hz, self.0.volume, self.0.phase));
        let sine_amp = sine_wave.sample();
        if sine_amp > 0. {
            self.0.volume
        } else {
            -self.0.volume
        }
    }

    fn update_phase(&mut self, sample_rate: f64) {
        self.0.update_phase(sample_rate)
    }

<<<<<<< HEAD
    fn hz(&self) -> f64 {
        self.0.hz()
=======
    fn saw_wave(&mut self) -> f32 {
        let t = self.phase - 0.5;
        (2. * (-t - floor(0.5 - t, 0))) as f32
>>>>>>> 4928a05b
    }
    fn set_hz(&mut self, hz: f64) {
        self.0.set_hz(hz);
    }
}

<<<<<<< HEAD
struct RampWave(WaveParams);

impl RampWave {
    fn new(hz: f64, volume: f32, phase: f64) -> Self {
        RampWave(WaveParams::new(hz, volume, phase))
=======
    fn triangle_wave(&mut self) -> f32 {
        let t = self.phase - 0.5 - 0.25;
        let saw_amp = (2. * (-t - floor(0.5 - t, 0))) as f32;
        2. * saw_amp.abs() - self.volume
>>>>>>> 4928a05b
    }
}

impl Wave for RampWave {
    fn sample(&self) -> f32 {
        self.0.volume * (2. * (self.0.phase - floor(0.5 + self.0.phase, 0))) as f32
    }

    fn update_phase(&mut self, sample_rate: f64) {
        self.0.update_phase(sample_rate);
    }

    fn hz(&self) -> f64 {
        self.0.hz()
    }

    fn set_hz(&mut self, hz: f64) {
        self.0.set_hz(hz);
    }
}

struct SawWave(WaveParams);

impl SawWave {
    fn new(hz: f64, volume: f32, phase: f64) -> Self {
        SawWave(WaveParams::new(hz, volume, phase))
    }
}

impl Wave for SawWave {
    fn sample(&self) -> f32 {
        let t = self.0.phase - 0.5;
        self.0.volume * (2. * (-t - floor(0.5 - t, 0))) as f32
    }

    fn update_phase(&mut self, sample_rate: f64) {
        self.0.update_phase(sample_rate);
    }

    fn hz(&self) -> f64 {
        self.0.hz()
    }

    fn set_hz(&mut self, hz: f64) {
        self.0.set_hz(hz);
    }
}

struct TriangleWave(WaveParams);

impl TriangleWave {
    fn new(hz: f64, volume: f32, phase: f64) -> Self {
        TriangleWave(WaveParams::new(hz, volume, phase))
    }
}

impl Wave for TriangleWave {
    fn sample(&self) -> f32 {
        let saw_wave = SawWave(WaveParams::new(self.0.hz, self.0.volume, self.0.phase));
        let t = self.0.phase - 0.75;
        let saw_amp = (2. * (-t - floor(0.5 - t, 0))) as f32;
        2. * saw_amp.abs() - self.0.volume
    }

    fn update_phase(&mut self, sample_rate: f64) {
        self.0.update_phase(sample_rate);
    }

    fn hz(&self) -> f64 {
        self.0.hz()
    }

    fn set_hz(&mut self, hz: f64) {
        self.0.set_hz(hz);
    }
}

#[derive(Constructor)]
struct LerpWave {
    wave1: Box<dyn Wave + Send>,
    wave2: Box<dyn Wave + Send>,
    alpha: f32,
}

impl Wave for LerpWave {
    fn sample(&self) -> f32 {
        (1. - self.alpha) * self.wave1.sample() + self.alpha * self.wave2.sample()
    }

    fn update_phase(&mut self, sample_rate: f64) {
        self.wave1.update_phase(sample_rate);
        self.wave2.update_phase(sample_rate);
    }

    fn hz(&self) -> f64 {
        if self.wave1.hz() != self.wave2.hz() {
            panic!("Can't interpolate between waves of different frequencies.")
        }
        self.wave1.hz()
    }

    fn set_hz(&mut self, hz: f64) {
        self.wave1.set_hz(hz);
        self.wave2.set_hz(hz);
    }
}

struct AvgWave {
    waves: Vec<Box<dyn Wave + Send>>,
}

impl Wave for AvgWave {
    fn sample(&self) -> f32 {
        self.waves.iter().fold(0.0, |acc, x| acc + x.sample()) / self.waves.len() as f32
    }

    fn update_phase(&mut self, sample_rate: f64) {
        for wave in self.waves.iter_mut() {
            wave.update_phase(sample_rate);
        }
    }

    fn hz(&self) -> f64 {
        self.waves[0].hz()
    }

    fn set_hz(&mut self, hz: f64) {
        for wave in self.waves.iter_mut() {
            wave.set_hz(hz);
        }
    }
}

#[derive(Constructor)]
struct Model {
    stream: audio::Stream<Synth>,
    receiver: Receiver<f32>,
    amps: Vec<f32>,
    max_amp: f32,
}

#[derive(Constructor)]
struct Synth {
    voice: Box<dyn Wave + Send>,
    sender: Sender<f32>,
}

fn model(app: &App) -> Model {
    let (sender, receiver) = unbounded();

    // Create a window to receive key pressed events.
    app.set_loop_mode(LoopMode::Rate {
        update_interval: Duration::from_millis(1),
    });
    app.new_window()
        .key_pressed(key_pressed)
        .view(view)
        .build()
        .unwrap();
    // Initialise the audio API so we can spawn an audio stream.
    let audio_host = audio::Host::new();
    // Initialise the state that we want to live on the audio thread.
<<<<<<< HEAD
    let wave1 = Box::new(SineWave::new(130.81, 0.5, 0.0));
    let wave2 = Box::new(SquareWave::new(130.81, 0.5, 0.0));
    let wave3 = Box::new(TriangleWave::new(130.81, 0.5, 0.0));
    // let lerp_voice = LerpWave {
    //     wave1,
    //     wave2,
    //     alpha: 0.5,
    // };
    let avg_voice = AvgWave {
        waves: vec![wave1, wave2, wave3],
    };
    let model = Synth {
        voice: Box::new(avg_voice),
        sender,
    };
=======
    let voices = vec![
        // Oscillator {
        //     phase: 0.0,
        //     hz: 220.00,
        //     volume: 0.5,
        //     shape: Waveshape::Sine,
        // },
        Oscillator {
            phase: 0.0,
            hz: 130.81,
            volume: 0.5,
            shape: Waveshape::Sine
        },
        Oscillator {
            phase: 0.0,
            hz: 155.56,
            volume: 0.5,
            shape: Waveshape::Sine,
        },
        Oscillator {
            phase: 0.0,
            hz: 196.00,
            volume: 0.5,
            shape: Waveshape::Sine,
        },
    ];
    let model = Synth { voices, sender };
>>>>>>> 4928a05b
    let stream = audio_host
        .new_output_stream(model)
        .render(audio)
        .build()
        .unwrap();
    Model {
        stream,
        receiver,
        amps: vec![],
        max_amp: 0.,
    }
}

// A function that renders the given `Audio` to the given `Buffer`.
// In this case we play a simple sine wave at the audio's current frequency in `hz`.
fn audio(synth: &mut Synth, buffer: &mut Buffer) {
    let sample_rate = buffer.sample_rate() as f64;
    for frame in buffer.frames_mut() {
        let mut amp = 0.;
        amp += synth.voice.sample();
        synth.voice.update_phase(sample_rate);
        for channel in frame {
            *channel = amp;
        }
        synth.sender.send(amp).unwrap();
    }
}

fn key_pressed(_app: &App, model: &mut Model, key: Key) {
    model.max_amp = 0.;
    let change_hz = |i| {
        model
            .stream
            .send(move |synth| {
                let start_freq = synth.voice.hz();
                let new_freq = start_freq * (2.0.powf(i / 12.));
                synth.voice.set_hz(new_freq);
            })
            .unwrap();
    };
    match key {
        // Pause or unpause the audio when Space is pressed.
        Key::Space => {
            if model.stream.is_playing() {
                model.stream.pause().unwrap();
            } else {
                model.stream.play().unwrap();
            }
        }
        // Raise the frequency when the up key is pressed.
        Key::Up => change_hz(1.),
        Key::Down => change_hz(-1.),
        _ => {}
    }
}

fn update(_app: &App, model: &mut Model, _update: Update) {
    let amps: Vec<f32> = model.receiver.try_iter().collect();
<<<<<<< HEAD
    let clone = amps.clone();

    // find max amplitude in waveform
    let max = amps.iter().max_by(|x, y| {
        if x > y {
            Ordering::Greater
        } else {
            Ordering::Less
        }
    });

    // store if it's greater than the previously stored max
    if max.is_some() && *max.unwrap() > model.max_amp {
        model.max_amp = *max.unwrap();
    }

    model.amps = clone;
=======
    model.amps = amps;
>>>>>>> 4928a05b
}

fn view(app: &App, model: &Model, frame: Frame) {
    let mut shifted: Vec<f32> = vec![];
    let mut iter = model.amps.iter().peekable();

    let mut i = 0;
    while iter.len() > 0 { 
        let amp = iter.next().unwrap();
        if amp.abs() < 0.01 && **iter.peek().unwrap() > *amp {
            shifted = model.amps[i..].to_vec();
            break;
        }
        i += 1;
    }


    let l = 600;
    let mut points: Vec<Point2> = vec![];
    for (i, amp) in shifted.iter().enumerate() {
        if i == l {
            break;
        }
        points.push(pt2(i as f32, amp * 80.));
    }

    // only draw if we got enough info back from the audio thread
    if points.len() == 600 {
        let draw = app.draw();
        frame.clear(BLACK);
        draw.path()
            .stroke()
            .weight(1.)
            .points(points)
            .x_y(-300., 0.);

        draw.to_frame(app, &frame).unwrap();
    }
}<|MERGE_RESOLUTION|>--- conflicted
+++ resolved
@@ -90,32 +90,19 @@
         self.0.update_phase(sample_rate)
     }
 
-<<<<<<< HEAD
-    fn hz(&self) -> f64 {
-        self.0.hz()
-=======
-    fn saw_wave(&mut self) -> f32 {
-        let t = self.phase - 0.5;
-        (2. * (-t - floor(0.5 - t, 0))) as f32
->>>>>>> 4928a05b
-    }
-    fn set_hz(&mut self, hz: f64) {
-        self.0.set_hz(hz);
-    }
-}
-
-<<<<<<< HEAD
+    fn hz(&self) -> f64 {
+        self.0.hz()
+    }
+    fn set_hz(&mut self, hz: f64) {
+        self.0.set_hz(hz);
+    }
+}
+
 struct RampWave(WaveParams);
 
 impl RampWave {
     fn new(hz: f64, volume: f32, phase: f64) -> Self {
         RampWave(WaveParams::new(hz, volume, phase))
-=======
-    fn triangle_wave(&mut self) -> f32 {
-        let t = self.phase - 0.5 - 0.25;
-        let saw_amp = (2. * (-t - floor(0.5 - t, 0))) as f32;
-        2. * saw_amp.abs() - self.volume
->>>>>>> 4928a05b
     }
 }
 
@@ -278,7 +265,6 @@
     // Initialise the audio API so we can spawn an audio stream.
     let audio_host = audio::Host::new();
     // Initialise the state that we want to live on the audio thread.
-<<<<<<< HEAD
     let wave1 = Box::new(SineWave::new(130.81, 0.5, 0.0));
     let wave2 = Box::new(SquareWave::new(130.81, 0.5, 0.0));
     let wave3 = Box::new(TriangleWave::new(130.81, 0.5, 0.0));
@@ -294,35 +280,6 @@
         voice: Box::new(avg_voice),
         sender,
     };
-=======
-    let voices = vec![
-        // Oscillator {
-        //     phase: 0.0,
-        //     hz: 220.00,
-        //     volume: 0.5,
-        //     shape: Waveshape::Sine,
-        // },
-        Oscillator {
-            phase: 0.0,
-            hz: 130.81,
-            volume: 0.5,
-            shape: Waveshape::Sine
-        },
-        Oscillator {
-            phase: 0.0,
-            hz: 155.56,
-            volume: 0.5,
-            shape: Waveshape::Sine,
-        },
-        Oscillator {
-            phase: 0.0,
-            hz: 196.00,
-            volume: 0.5,
-            shape: Waveshape::Sine,
-        },
-    ];
-    let model = Synth { voices, sender };
->>>>>>> 4928a05b
     let stream = audio_host
         .new_output_stream(model)
         .render(audio)
@@ -381,7 +338,6 @@
 
 fn update(_app: &App, model: &mut Model, _update: Update) {
     let amps: Vec<f32> = model.receiver.try_iter().collect();
-<<<<<<< HEAD
     let clone = amps.clone();
 
     // find max amplitude in waveform
@@ -399,9 +355,6 @@
     }
 
     model.amps = clone;
-=======
-    model.amps = amps;
->>>>>>> 4928a05b
 }
 
 fn view(app: &App, model: &Model, frame: Frame) {
